--- conflicted
+++ resolved
@@ -53,47 +53,6 @@
 
 function! s:ClaudeQueryInternal(messages, system_prompt, callback)
   " Prepare the API request
-<<<<<<< HEAD
-  let l:data = {
-    \ 'model': g:claude_model,
-    \ 'max_tokens': 2048,
-    \ 'messages': a:messages,
-    \ 'stream': v:true,
-    \ 'tools': [
-    \   {
-    \     'name': 'python',
-    \     'description': 'Execute a Python one-liner code snippet and return the standard output.',
-    \     'input_schema': {
-    \       'type': 'object',
-    \       'properties': {
-    \         'code': {
-    \           'type': 'string',
-    \           'description': 'The Python one-liner code to execute. Wrap the final expression in `print` to receive its result.'
-    \         }
-    \       },
-    \       'required': ['code']
-    \     }
-    \   }
-    \ ]
-    \ }
-
-  if !empty(a:system_prompt)
-    let l:data['system'] = a:system_prompt
-  endif
-
-  " Convert data to JSON
-  let l:json_data = json_encode(l:data)
-
-  " Prepare the curl command
-  let l:cmd = ['curl', '-s', '-N', '-X', 'POST',
-    \ '-H', 'Content-Type: application/json',
-    \ '-H', 'x-api-key: ' . g:claude_api_key,
-    \ '-H', 'anthropic-version: 2023-06-01',
-    \ '-d', l:json_data,
-    \ g:claude_api_url]
-  " echo l:cmd
-
-=======
   let l:data = {}
   let l:headers = []
   let l:url = ''
@@ -101,6 +60,7 @@
   if g:claude_use_bedrock
     let l:plugin_dir = expand('<sfile>:p:h')
     let l:python_script = l:plugin_dir . '/plugin/claude_bedrock_helper.py'
+    " TODO tools support
     let l:cmd = ['python3', l:python_script,
           \ '--region', g:claude_bedrock_region,
           \ '--model-id', g:claude_bedrock_model_id,
@@ -116,6 +76,22 @@
       \ 'model': g:claude_model,
       \ 'max_tokens': 2048,
       \ 'messages': a:messages,
+      \ 'tools': [
+      \   {
+      \     'name': 'python',
+      \     'description': 'Execute a Python one-liner code snippet and return the standard output.',
+      \     'input_schema': {
+      \       'type': 'object',
+      \       'properties': {
+      \         'code': {
+      \           'type': 'string',
+      \           'description': 'The Python one-liner code to execute. Wrap the final expression in `print` to receive its result.'
+      \         }
+      \       },
+      \       'required': ['code']
+      \     }
+      \   }
+      \ ],
       \ 'stream': v:true
       \ }
     if !empty(a:system_prompt)
@@ -132,7 +108,6 @@
     call extend(l:cmd, ['-d', l:json_data, l:url])
   endif
 
->>>>>>> f2d4c27d
   " Start the job
   if has('nvim')
     let l:job = jobstart(l:cmd, {
